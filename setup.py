--- conflicted
+++ resolved
@@ -145,11 +145,7 @@
     keywords=['netCDF4', 'PCRaster', 'mapstack', 'lisflood', 'efas', 'glofas', 'ecmwf', 'copernicus'],
     license='EUPL 1.2',
     url='https://github.com/ec-jrc/lisflood-utilities',
-<<<<<<< HEAD
-    scripts=['bin/pcr2nc', 'bin/cutmaps', 'bin/compare', 'bin/nc2pcr', 'bin/thresholds', 'bin/gridding', 'bin/ncextract',],
-=======
-    scripts=['bin/pcr2nc', 'bin/cutmaps', 'bin/compare', 'bin/nc2pcr', 'bin/thresholds', 'bin/gridding', 'bin/cddmap',],
->>>>>>> a2e6445f
+    scripts=['bin/pcr2nc', 'bin/cutmaps', 'bin/compare', 'bin/nc2pcr', 'bin/thresholds', 'bin/gridding', 'bin/cddmap', 'bin/ncextract',],
     zip_safe=True,
     classifiers=[
           # complete classifier list: http://pypi.python.org/pypi?%3Aaction=list_classifiers
