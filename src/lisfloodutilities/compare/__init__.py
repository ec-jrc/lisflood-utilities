--- conflicted
+++ resolved
@@ -52,13 +52,9 @@
         :param timestep (default None). If passed, comparison happens only at the defined timestep(s)
         :type timestep int, datetime.datetime, list[datetime.datetime]
         """
-        if timestep and isinstance(timestep, (datetime.datetime, cftime.DatetimeProlepticGregorian)):
+        if timestep and isinstance(timestep, (datetime.datetime, cftime.DatetimeProlepticGregorian, cftime.real_datetime)):
             timestep = [timestep]
-<<<<<<< HEAD
-        if timestep and not isinstance(timestep, (int, datetime.datetime, Iterable, cftime.DatetimeProlepticGregorian, cftime.real_datetime)):
-=======
-        if timestep and not isinstance(timestep, (int, datetime.datetime, cftime.DatetimeProlepticGregorian, Iterable)):
->>>>>>> f397abcb
+        if timestep and not isinstance(timestep, (int, datetime.datetime, cftime.DatetimeProlepticGregorian, cftime.real_datetime, Iterable)):
             raise ValueError('timestep must be of type int for TSS, datetime.datetime or a range of dates for netCDF, but type {} was found'.format(str(type(timestep))))
         logger.info('Comparing %s and %s %s [skip missing: %s]',
                     path_a, path_b,
