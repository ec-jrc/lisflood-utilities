import datetime
import cftime
import os
import uuid
from typing import Iterable

import numpy as np
from netCDF4 import Dataset, date2index
from nine import IS_PYTHON2

from ..readers import PCRasterMap

if IS_PYTHON2:
    from pathlib2 import Path
else:
    from pathlib import Path

from .. import logger
from ..writers import NetCDFWriter
from . import Comparator


class NetCDFComparator(Comparator):
    glob_expr = ['**/*.nc']

    def write_diff_files(self, filepath, varname, step, vara_step, varb_step, diff_values, lats, lons, time):
        self.diff_timesteps.append(time[step])
        filename, _ = os.path.splitext(os.path.basename(filepath))
        filepath_a = self.diff_folder.joinpath(filename + '_a.nc')
        filepath_b = self.diff_folder.joinpath(filename + '_b.nc')
        filepath_diff = self.diff_folder.joinpath(filename + '_diff.nc')
        metadata = {'variable': {'shortname': varname, 'compression': 9, 'least_significant_digit': 5},
                    'dtype': vara_step.dtype,
                    'rows': lats.size, 'cols': lons.size,
                    'lats': lats, 'lons': lons,
                    }
        if time:
            units = time.units if hasattr(time, 'units') else ''
            metadata.update({'time': {
                'units': units,
                }}
            )
        writer_a = NetCDFWriter(filepath_a.as_posix(), is_mapstack=step is not None, **metadata)
        writer_a.add_to_stack(vara_step, time_step=step)
        writer_a.finalize(timesteps=self.diff_timesteps)
        writer_b = NetCDFWriter(filepath_b.as_posix(), is_mapstack=step is not None, **metadata)
        writer_b.add_to_stack(varb_step, time_step=step)
        writer_b.finalize(timesteps=self.diff_timesteps)
        writer_diff = NetCDFWriter(filepath_diff.as_posix(), is_mapstack=step is not None, **metadata)
        writer_diff.add_to_stack(diff_values, time_step=step)
        writer_diff.finalize(timesteps=self.diff_timesteps)

    def __init__(self, mask=None, atol=0.0001, rtol=0.001,
                 max_perc_diff=0.2, max_perc_large_diff=0.1,
                 array_equal=False, for_testing=True,
                 save_diff_files=False):
        """

        """

        super(NetCDFComparator, self).__init__(array_equal=array_equal, for_testing=for_testing)
        self.maskarea = None
        self.masklats = None
        self.masklons = None
        self.y_min, self.y_max = None, None
        self.x_min, self.x_max = None, None
        if mask is not None:
            if not Path(mask).exists():
                raise ValueError('Mask map file not existing %s' % mask)
            # mask supposed to be a path to a file .nc or .map
            if mask.endswith('.nc'):
                mask = Dataset(mask)
                maskvar = [k for k in mask.variables if len(mask.variables[k].dimensions) == 2][0]
                self.maskarea = np.logical_not(mask.variables[maskvar][:, :])
                self.masklons = mask.variables['x'][:] if 'x' in mask.variables else mask.variables['lon'][:]
                self.masklats = mask.variables['y'][:] if 'y' in mask.variables else mask.variables['lat'][:]
                self.y_min, self.y_max = float(np.min(self.masklats)), float(np.max(self.masklats))
                self.x_min, self.x_max = float(np.min(self.masklons)), float(np.max(self.masklons))
            elif mask.endswith('.map'):
                maskmap = PCRasterMap(mask)
                self.maskarea = np.logical_not(maskmap.data)
                self.masklats = maskmap.lats
                self.masklons = maskmap.lons
                self.y_min = maskmap.y_min
                self.y_max = maskmap.y_max
                self.x_min = maskmap.x_min
                self.x_max = maskmap.x_max
                # self.y_min, self.y_max = float(np.min(self.masklats)), float(np.max(self.masklats))
                # self.x_min, self.x_max = float(np.min(self.masklons)), float(np.max(self.masklons))

        # tolerance thresholds
        self.atol = atol
        self.rtol = rtol
        self.max_perc_large_diff = max_perc_large_diff
        self.max_perc_diff = max_perc_diff
        self.large_diff_th = self.atol * 10
        self.save_diff_files = save_diff_files

        # diff files option
        self.diff_folder = None
        self.diff_timesteps = []
        if save_diff_files and not self.for_testing:
            self.diff_folder = self.create_diff_folder()
            logger.info('Diff files will be saved. You can find it in %s', self.diff_folder)
        elif save_diff_files and self.for_testing:
            logger.warning('You set both for_testing=True and save_diff_files=True. '
                           'These options are not compatible and diff files will not be saved')

    def compare_files(self, file_a, file_b, timestep=None):
<<<<<<< HEAD
        if timestep and isinstance(timestep, (datetime.datetime, cftime.DatetimeProlepticGregorian, cftime.real_datetime)):
            timestep = [timestep]
        if timestep and not isinstance(timestep, (datetime.datetime, Iterable, cftime.DatetimeProlepticGregorian, cftime.real_datetime)):
=======
        if timestep and isinstance(timestep, (datetime.datetime, cftime.DatetimeProlepticGregorian)):
            timestep = [timestep]
        if timestep and not isinstance(timestep, (datetime.datetime, cftime.DatetimeProlepticGregorian, Iterable)):
>>>>>>> f397abcb
            raise ValueError('timestep must be of type datetime.datetime or a range of dates, but type {} was found'.format(str(type(timestep))))

        logger.info('Comparing %s and %s %s', file_a, file_b, '(from %s to %s)' % (min(timestep), max(timestep)) if timestep else '')

        with Dataset(file_a) as nca, Dataset(file_b) as ncb:
            num_dims = 3 if 'time' in nca.variables else 2
            var_name = [k for k in nca.variables if len(nca.variables[k].dimensions) == num_dims][0]
            vara = nca.variables[var_name]
            lons_a = nca.variables['x'][:] if 'x' in nca.variables else nca.variables['lon'][:]
            lats_a = nca.variables['y'][:] if 'y' in nca.variables else nca.variables['lat'][:]
            lons_b = ncb.variables['x'][:] if 'x' in ncb.variables else ncb.variables['lon'][:]
            lats_b = ncb.variables['y'][:] if 'y' in ncb.variables else ncb.variables['lat'][:]
            try:
                varb = ncb.variables[var_name]
            except KeyError:
                var_nameb = [k for k in ncb.variables if len(ncb.variables[k].dimensions) == num_dims][0]
                message = 'Files: {} vs {} have different variables names A:{} B:{}'.format(file_a, file_b, var_name, var_nameb)
                if self.for_testing:
                    assert False, message
                else:
                    self.errors.append(message)
                    return message
            if 'time' in nca.variables:
                if not timestep:
                    stepsa = nca.variables['time'][:]
                    stepsb = ncb.variables['time'][:]
                    if len(stepsa) != len(stepsb):
                        message = 'Files: {} vs {}: different number of steps A:{} B:{}'.format(file_a, file_b, len(stepsa), len(stepsb))
                        if self.for_testing:
                            assert False, message
                        else:
                            self.errors.append(message)
                            return message
                    for step, _ in enumerate(stepsa):
                        values_a = vara[step][:, :]
                        values_b = varb[step][:, :]
                        if not self.array_equal:
                            self.compare_arrays(values_a, values_b, var_name, step, file_a, lats_a, lons_a, lats_b, lons_b, time=nca.variables['time'])
                        else:
                            self.compare_arrays_equal(values_a, values_b, var_name, step, file_a, lats_a, lons_a, lats_b, lons_b, time=nca.variables['time'])
                else:
                    # check arrays at a given timestep
                    if not isinstance(timestep, Iterable):
                        timestep = [timestep]
                    for ts in timestep:
                        logger.info('Checking at timestep %s', ts)
                        ia = date2index(ts, nca.variables['time'], nca.variables['time'].calendar)
                        ib = date2index(ts, ncb.variables['time'], ncb.variables['time'].calendar)
                        values_a = vara[ia][:, :]
                        values_b = varb[ib][:, :]
                        if not self.array_equal:
                            self.compare_arrays(values_a, values_b, var_name, ia, file_a, lats_a, lons_a, lats_b, lons_b, time=nca.variables['time'])
                        else:
                            self.compare_arrays_equal(values_a, values_b, var_name, ia, file_a, lats_a, lons_a, lats_b, lons_b, time=nca.variables['time'])
            else:
                values_a = vara[:, :]
                values_b = varb[:, :]
                if not self.array_equal:
                    self.compare_arrays(values_a, values_b, var_name, filepath=file_a, lats_a=lats_a, lons_a=lons_a, lats_b=lats_b, lons_b=lons_b)
                else:
                    self.compare_arrays_equal(values_a, values_b, var_name, filepath=file_a, lats_a=lats_a, lons_a=lons_a, lats_b=lats_b, lons_b=lons_b)

    def compare_arrays(self, vara_step, varb_step, varname=None, step=None, filepath=None,
                       lats_a=None, lons_a=None, lats_b=None, lons_b=None, time=None):

        if self.maskarea is not None:
            vara_step, varb_step = self.cut_variables(lats_a, lats_b, lons_a, lons_b, vara_step, varb_step)
            diff_values = np.ma.abs(vara_step - varb_step)
            diff_values_no_nan = diff_values[~np.isnan(diff_values)]
            same_values = np.ma.allclose(diff_values_no_nan, np.zeros(diff_values_no_nan.shape), atol=self.atol, rtol=self.rtol)
        else:
            diff_values = np.abs(vara_step - varb_step)
            diff_values_no_nan = diff_values[~np.isnan(diff_values)]
            same_values = np.allclose(diff_values_no_nan, np.zeros(diff_values_no_nan.shape), atol=self.atol, rtol=self.rtol)

        all_ok = vara_step.size == varb_step.size and same_values
        array_ok = np.isclose(diff_values_no_nan, np.zeros(diff_values_no_nan.shape), atol=self.atol, rtol=self.rtol, equal_nan=True)
        different_values_size = array_ok[~array_ok].size

        if (not all_ok) and (different_values_size > 0):
            max_diff = np.ma.amax(diff_values_no_nan)  # returns a scalar
            perc_wrong = different_values_size * 100 / vara_step.size
            if perc_wrong >= self.max_perc_diff or (perc_wrong >= self.max_perc_large_diff and max_diff > self.large_diff_th):
                step = step if step is not None else '(no time)'
                filepath = os.path.basename(filepath) if filepath else '<mem>'
                varname = varname or '<unknown var>'
                message = '{}/{}@{} - {:3.2f}% of different values - max diff: {:3.6f}'.format(filepath, varname, step, perc_wrong, max_diff)
                logger.error(message)
                if self.for_testing:
                    assert False, message
                else:
                    self.errors.append(message)
                    if self.save_diff_files:
                        self.write_diff_files(filepath, varname, step, vara_step, varb_step, diff_values, lats_a, lons_a, time)

    def compare_arrays_equal(self, vara_step, varb_step, varname=None, step=None, filepath=None, lats_a=None, lons_a=None,
                             lats_b=None, lons_b=None, time=None):
        filepath = os.path.basename(filepath) if filepath else '<mem>'
        message = '{}/{}@{} is different'.format(filepath, varname, step)
        if self.maskarea is not None:
            vara_step, varb_step = self.cut_variables(lats_a, lats_b, lons_a, lons_b, vara_step, varb_step)

        if self.for_testing:
            np.testing.assert_array_equal(vara_step, varb_step, message)
        else:
            if not np.array_equal(vara_step, varb_step):
                self.errors.append(message)

                if self.save_diff_files:
                    if self.maskarea is not None:
                        diff_values = np.ma.abs(vara_step - varb_step)
                    else:
                        diff_values = np.abs(vara_step, varb_step)
                    self.write_diff_files(filepath, varname, step, vara_step, varb_step, diff_values, lats_a, lons_a, time)

    def cut_variables(self, lats_a, lats_b, lons_a, lons_b, vara_step, varb_step):
        # find indices
        if lats_a is not None:
            buffer_y = abs(lats_a[0] - lats_a[1]) / 1000
            buffer_x = abs(lons_a[0] - lons_a[1]) / 1000
            yas = np.where((lats_a > self.y_min - buffer_y) & (lats_a < self.y_max + buffer_y))[0][:, np.newaxis]
            xas = np.where((lons_a > self.x_min - buffer_x) & (lons_a < self.x_max + buffer_x))[0][np.newaxis, :]
            vara_step = vara_step[yas, xas]
        if lats_b is not None:
            buffer_y = abs(lats_b[0] - lats_b[1]) / 1000
            buffer_x = abs(lons_b[0] - lons_b[1]) / 1000
            ybs = np.where((lats_b > self.y_min - buffer_y) & (lats_b < self.y_max + buffer_y))[0][:, np.newaxis]
            xbs = np.where((lons_b > self.x_min - buffer_x) & (lons_b < self.x_max + buffer_x))[0][np.newaxis, :]
            varb_step = varb_step[ybs, xbs]
        vara_step = np.ma.masked_array(vara_step, self.maskarea).astype('float64')
        varb_step = np.ma.masked_array(varb_step, self.maskarea).astype('float64')
        return vara_step, varb_step

    @staticmethod
    def create_diff_folder():
        """
        :return: path of diff files
        :rtype: Path
        """
        diff_folder = Path(os.getcwd()).joinpath('./diffs/')
        diff_folder = diff_folder.joinpath(str(uuid.uuid4()).split('-')[-1])
        if not diff_folder.exists():
            diff_folder.mkdir(parents=True)
        return diff_folder<|MERGE_RESOLUTION|>--- conflicted
+++ resolved
@@ -107,15 +107,9 @@
                            'These options are not compatible and diff files will not be saved')
 
     def compare_files(self, file_a, file_b, timestep=None):
-<<<<<<< HEAD
         if timestep and isinstance(timestep, (datetime.datetime, cftime.DatetimeProlepticGregorian, cftime.real_datetime)):
             timestep = [timestep]
-        if timestep and not isinstance(timestep, (datetime.datetime, Iterable, cftime.DatetimeProlepticGregorian, cftime.real_datetime)):
-=======
-        if timestep and isinstance(timestep, (datetime.datetime, cftime.DatetimeProlepticGregorian)):
-            timestep = [timestep]
-        if timestep and not isinstance(timestep, (datetime.datetime, cftime.DatetimeProlepticGregorian, Iterable)):
->>>>>>> f397abcb
+        if timestep and not isinstance(timestep, (datetime.datetime, cftime.DatetimeProlepticGregorian, cftime.real_datetime, Iterable)):
             raise ValueError('timestep must be of type datetime.datetime or a range of dates, but type {} was found'.format(str(type(timestep))))
 
         logger.info('Comparing %s and %s %s', file_a, file_b, '(from %s to %s)' % (min(timestep), max(timestep)) if timestep else '')
