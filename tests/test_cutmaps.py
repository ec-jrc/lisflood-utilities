"""

Copyright 2019 European Union

Licensed under the EUPL, Version 1.2 or as soon they will be approved by the European Commission  subsequent versions of the EUPL (the "Licence");

You may not use this work except in compliance with the Licence.
You may obtain a copy of the Licence at:

https://joinup.ec.europa.eu/sites/default/files/inline-files/EUPL%20v1_2%20EN(1).txt

Unless required by applicable law or agreed to in writing, software distributed under the Licence is distributed on an "AS IS" basis,
WITHOUT WARRANTIES OR CONDITIONS OF ANY KIND, either express or implied.
See the Licence for the specific language governing permissions and limitations under the Licence.

"""

import os
import numpy as np
from netCDF4 import Dataset
import logging

from lisfloodutilities.cutmaps.main import get_arg_coords

logging.basicConfig(format="%(threadName)s:%(message)s")
from lisfloodutilities import IS_PYTHON2
from lisfloodutilities.cutmaps.cutlib import get_filelist, get_cuts, cutmap, mask_from_ldd
from lisfloodutilities.nc2pcr import convert as nc2pcr_convert
from lisfloodutilities.compare.nc import NetCDFComparator

from . import TestWithCleaner

if IS_PYTHON2:
    from pathlib2 import Path
else:
    from pathlib import Path


class TestCutlib(TestWithCleaner):

    def test_getfiles_to_cut_folder(self):
        res = sorted(get_filelist(input_folder='tests/data/folder_a'))
        assert sorted(list(map(Path, ['tests/data/folder_a/ta.nc', 'tests/data/folder_a/tp.nc']))) == res

    def test_getfiles_to_cut_static_setup(self):
        res = sorted(get_filelist(static_data_folder='tests/data/folder_a'))
        assert sorted(list(
            map(Path, ['tests/data/folder_a/1.map', 'tests/data/folder_a/2.map',
                       'tests/data/folder_a/3.map', 'tests/data/folder_a/4.map',
                       'tests/data/folder_a/5.map', 'tests/data/folder_a/qLakeIn.tss',
                       'tests/data/folder_a/test_tol_fail_1.tss', 'tests/data/folder_a/test_tol_ok_1.tss',
                       'tests/data/folder_a/qLakeOut.tss', 'tests/data/folder_a/ta.nc',
                       'tests/data/folder_a/tp.nc']))) == res

    def test_get_cuts_withcoords(self):
<<<<<<< HEAD
        # lonmin_lonmax:latmin_latmax
        cuts = (-127.0, -126.5, 53.2, 53.4)
=======
        # "lonmin lonmax latmin latmax"
        cuts = '-127.0 -126.5 53.2 53.4'
        cuts = get_arg_coords(cuts)
>>>>>>> a056baa2
        x_min, x_max, y_min, y_max = get_cuts(cuts=cuts)
        assert (x_min, x_max, y_min, y_max) == (-127.0, -126.5, 53.2, 53.4)
        fin = 'tests/data/folder_a/ta.nc'
        fout = 'tests/data/folder_a/ta_cut.nc'
        self.cleanups.append((os.unlink, (fout,)))
        cutmap(fin, fout, x_min, x_max, y_min, y_max)
        with Dataset(fout) as nc:
            lons = nc.variables['lon'][:]
            lats = nc.variables['lat'][:]
            res_x_min = round(np.min(lons), 2)
            res_y_min = round(np.min(lats), 2)
            res_x_max = round(np.max(lons), 2)
            res_y_max = round(np.max(lats), 2)
        # ta.nc input file has not exact coordinates (e.g. there is no -127.0 in lons)
        assert (-126.95, -126.55, 53.25, 53.35) == (res_x_min, res_x_max, res_y_min, res_y_max)

    def test_get_cuts_indices(self):
<<<<<<< HEAD
        # minxi_maxxi:minyi_maxyi
        cuts = (3, 7, 1, 2)
=======
        # "minxi maxxi minyi maxyi"
        cuts = '3 7 1 2'
        cuts = get_arg_coords(cuts)
>>>>>>> a056baa2
        ix_min, ix_max, iy_min, iy_max = get_cuts(cuts=cuts)
        assert (ix_min, ix_max, iy_min, iy_max) == (3, 7, 1, 2)
        fin = 'tests/data/folder_a/ta.nc'
        fout = 'tests/data/folder_a/ta_cut.nc'
        self.cleanups.append((os.unlink, (fout,)))
        cutmap(fin, fout, ix_min, ix_max, iy_min, iy_max)
        with Dataset(fout) as nc:
            lons = nc.variables['lon'][:]
            lats = nc.variables['lat'][:]
            res_x_min = round(np.min(lons), 2)
            res_y_min = round(np.min(lats), 2)
            res_x_max = round(np.max(lons), 2)
            res_y_max = round(np.max(lats), 2)

        assert (-126.95, -126.55, 53.25, 53.35) == (res_x_min, res_x_max, res_y_min, res_y_max)

    def test_get_cuts_withmaskfile(self):
        maskfile = 'tests/data/masks/area.nc'
        x_min, x_max, y_min, y_max = get_cuts(mask=maskfile)
        x_minr, x_maxr, y_minr, y_maxr = np.round(x_min, 2), np.round(x_max, 2), np.round(y_min, 2), np.round(y_max, 2)
        assert (x_minr, x_maxr, y_minr, y_maxr) == (-127.25, -126.15, 53.05, 53.45)
        fin = 'tests/data/masks/world.nc'
        fout = 'tests/data/area_cut.nc'
        self.cleanups.append((os.unlink, (fout,)))
        cutmap(fin, fout, x_min, x_max, y_min, y_max)
        with Dataset(fout) as nc:
            lons = nc.variables['lon'][:]
            lats = nc.variables['lat'][:]
            res_x_min = np.min(lons)
            res_y_min = np.min(lats)
            res_x_max = np.max(lons)
            res_y_max = np.max(lats)

        assert (x_min, x_max, y_min, y_max) == (res_x_min, res_x_max, res_y_min, res_y_max)

    def test_get_cuts_withmaskfile_compare(self):
        maskfile = 'tests/data/submask/subcatchment_mask.map'
        x_min, x_max, y_min, y_max = get_cuts(mask=maskfile)
        assert (x_min, x_max, y_min, y_max) == (4052500.0, 4232500.0, 2332500.0, 2542500.0)
        fin = 'tests/data/submask/dis.nc'
        fout = 'tests/data/submask/dis_cut.nc'
        self.cleanups.append((os.unlink, (fout,)))
        cutmap(fin, fout, x_min, x_max, y_min, y_max)
        with Dataset(fout) as nc:
            lons = nc.variables['x'][:]
            lats = nc.variables['y'][:]
            res_x_min = np.min(lons)
            res_y_min = np.min(lats)
            res_x_max = np.max(lons)
            res_y_max = np.max(lats)
        assert (x_min, x_max, y_min, y_max) == (res_x_min, res_x_max, res_y_min, res_y_max)
        comparator = NetCDFComparator(array_equal=True)
        comparator.compare_files(fout, 'tests/data/submask/dis_subdomain.nc')
        comparator = NetCDFComparator(mask=maskfile, array_equal=True)
        comparator.compare_files(fin, fout)


    def test_get_cuts_withmaskpcr(self):
        maskfile = 'tests/data/masks/asia.map'
        x_min, x_max, y_min, y_max = get_cuts(mask=maskfile)
        x_minr, x_maxr, y_minr, y_maxr = np.round(x_min, 3), np.round(x_max, 3), np.round(y_min, 3), np.round(y_max, 3)
        assert (x_minr, x_maxr, y_minr, y_maxr) == (58.65, 179.95, 0.65, 81.25)
        fin = 'tests/data/masks/world.nc'
        fout = 'tests/data/area_cut.nc'
        self.cleanups.append((os.unlink, (fout,)))
        cutmap(fin, fout, x_min, x_max, y_min, y_max)
        with Dataset(fout) as nc:
            lons = nc.variables['lon'][:]
            lats = nc.variables['lat'][:]
            res_x_min = np.round(np.min(lons), 3)
            res_y_min = np.round(np.min(lats), 3)
            res_x_max = np.round(np.max(lons), 3)
            res_y_max = np.round(np.max(lats), 3)
        assert (x_minr, x_maxr, y_minr, y_maxr) == (res_x_min, res_x_max, res_y_min, res_y_max)

    def test_get_cuts_ldd(self):
        ldd_pcr = 'tests/data/cutmaps/ldd_eu.map'
        stations = 'tests/data/cutmaps/stations.txt'

        mask, outlets_points, mask_nc = mask_from_ldd(ldd_pcr, stations)
        self.cleanups.append((os.unlink, (mask,)))
        self.cleanups.append((os.unlink, (outlets_points,)))
        self.cleanups.append((os.unlink, (mask_nc,)))

        x_min, x_max, y_min, y_max = get_cuts(mask=mask)

        fin = 'tests/data/cutmaps/ldd_eu.nc'
        fout = 'tests/data/cutmaps/area_cut.nc'
        cutmap(fin, fout, x_min, x_max, y_min, y_max)
        self.cleanups.append((os.unlink, (fout,)))
        with Dataset(fout) as nc:
            lons = nc.variables['x'][:]
            lats = nc.variables['y'][:]
            res_x_min = np.min(lons)
            res_y_min = np.min(lats)
            res_x_max = np.max(lons)
            res_y_max = np.max(lats)
        assert (x_min, x_max, y_min, y_max) == (res_x_min, res_x_max, res_y_min, res_y_max)

    def test_get_cuts_ldd_onestation(self):
        # this tests the case when LDD is in netCDF format as well
        ldd = 'tests/data/cutmaps/ldd_eu.nc'
        stations = 'tests/data/cutmaps/stations2.txt'

        ldd_pcr_path = 'tests/data/cutmaps/ldd_eu_test.map'
        nc2pcr_convert(ldd, ldd_pcr_path, is_ldd=True)

        self.cleanups.append((os.unlink, (ldd_pcr_path,)))

        mask, outlets_points, mask_nc = mask_from_ldd(ldd_pcr_path, stations)
        self.cleanups.append((os.unlink, (mask,)))  # produced by mask_from_ldd
        self.cleanups.append((os.unlink, (outlets_points,)))  # produced by mask_from_ldd
        self.cleanups.append((os.unlink, (mask_nc,)))  # produced by mask_from_ldd
        x_min, x_max, y_min, y_max = get_cuts(mask=mask)
        assert (x_min, x_max, y_min, y_max) == (4347500.0, 4372500.0, 1282500.0, 1307500.0)

        fout = 'tests/data/cutmaps/ldd_eu_cut.nc'
        self.cleanups.append((os.unlink, (fout,)))
        cutmap(ldd, fout, x_min, x_max, y_min, y_max)

        with Dataset(fout) as nc:
            lons = nc.variables['x'][:]
            lats = nc.variables['y'][:]
            res_x_min = np.min(lons)
            res_y_min = np.min(lats)
            res_x_max = np.max(lons)
            res_y_max = np.max(lats)

        assert (x_min, x_max, y_min, y_max) == (res_x_min, res_x_max, res_y_min, res_y_max)<|MERGE_RESOLUTION|>--- conflicted
+++ resolved
@@ -53,14 +53,9 @@
                        'tests/data/folder_a/tp.nc']))) == res
 
     def test_get_cuts_withcoords(self):
-<<<<<<< HEAD
-        # lonmin_lonmax:latmin_latmax
-        cuts = (-127.0, -126.5, 53.2, 53.4)
-=======
         # "lonmin lonmax latmin latmax"
         cuts = '-127.0 -126.5 53.2 53.4'
         cuts = get_arg_coords(cuts)
->>>>>>> a056baa2
         x_min, x_max, y_min, y_max = get_cuts(cuts=cuts)
         assert (x_min, x_max, y_min, y_max) == (-127.0, -126.5, 53.2, 53.4)
         fin = 'tests/data/folder_a/ta.nc'
@@ -78,14 +73,9 @@
         assert (-126.95, -126.55, 53.25, 53.35) == (res_x_min, res_x_max, res_y_min, res_y_max)
 
     def test_get_cuts_indices(self):
-<<<<<<< HEAD
-        # minxi_maxxi:minyi_maxyi
-        cuts = (3, 7, 1, 2)
-=======
         # "minxi maxxi minyi maxyi"
         cuts = '3 7 1 2'
         cuts = get_arg_coords(cuts)
->>>>>>> a056baa2
         ix_min, ix_max, iy_min, iy_max = get_cuts(cuts=cuts)
         assert (ix_min, ix_max, iy_min, iy_max) == (3, 7, 1, 2)
         fin = 'tests/data/folder_a/ta.nc'
